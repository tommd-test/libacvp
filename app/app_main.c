--- conflicted
+++ resolved
@@ -1762,21 +1762,12 @@
           psm_len = 0;
 
     ret = kdf_tls12_P_hash(evp_md1, (const unsigned char *)tc->pm_secret, len + (psm_len & 1),
-<<<<<<< HEAD
-                     TLS_MD_MASTER_SECRET_CONST, TLS_MD_MASTER_SECRET_CONST_SIZE,
-     tc->ch_rnd, strlen((char *)tc->ch_rnd),
-     tc->sh_rnd, strlen((char *)tc->sh_rnd),
-     NULL, 0,
-     NULL, 0,
-     master_secret1, olen1);
-=======
 	                   TLS_MD_MASTER_SECRET_CONST, TLS_MD_MASTER_SECRET_CONST_SIZE,
-			   tc->ch_rnd, strlen((char *)tc->ch_rnd),
-			   tc->sh_rnd, strlen((char *)tc->sh_rnd),
-			   NULL, 0,
-			   NULL, 0,
-			   master_secret1, olen1);
->>>>>>> 1f7c08a9
+                     tc->ch_rnd, strlen((char *)tc->ch_rnd),
+                     tc->sh_rnd, strlen((char *)tc->sh_rnd),
+                     NULL, 0,
+                     NULL, 0,
+                     master_secret1, olen1);
     if (ret == 0) {
         printf("\nCrypto module error, TLS kdf failure\n");
         return ACVP_CRYPTO_MODULE_FAIL;
@@ -1787,23 +1778,13 @@
 
     if (evp_md1 != evp_md2) {
         ret = kdf_tls12_P_hash(evp_md2, (const unsigned char *)tc->pm_secret + len, len + (psm_len & 1),
-<<<<<<< HEAD
-                         TLS_MD_MASTER_SECRET_CONST, TLS_MD_MASTER_SECRET_CONST_SIZE,
-         tc->ch_rnd, strlen((char *)tc->ch_rnd),
-         tc->sh_rnd, strlen((char *)tc->sh_rnd),
-         NULL, 0,
-         NULL, 0,
-         master_secret2, olen1);
-  if (ret == 0) {
-=======
 	                       TLS_MD_MASTER_SECRET_CONST, TLS_MD_MASTER_SECRET_CONST_SIZE,
-			       tc->ch_rnd, strlen((char *)tc->ch_rnd),
-			       tc->sh_rnd, strlen((char *)tc->sh_rnd),
-			       NULL, 0,
-			       NULL, 0,
-			       master_secret2, olen1);
+                         tc->ch_rnd, strlen((char *)tc->ch_rnd),
+                         tc->sh_rnd, strlen((char *)tc->sh_rnd),
+                         NULL, 0,
+                         NULL, 0,
+                         master_secret2, olen1);
 	if (ret == 0) {
->>>>>>> 1f7c08a9
             printf("\nCrypto module error, TLS kdf failure\n");
             return ACVP_CRYPTO_MODULE_FAIL;
         }
@@ -1818,23 +1799,13 @@
     if (count == 1)
         len1 = 0;
     ret = kdf_tls12_P_hash(evp_md1, (const unsigned char *)master_secret1,
-<<<<<<< HEAD
-             len + (len1 & 1),
-             TLS_MD_KEY_EXPANSION_CONST, TLS_MD_KEY_EXPANSION_CONST_SIZE,
-             tc->s_rnd, strlen((char *)tc->s_rnd),
-     tc->c_rnd, strlen((char *)tc->c_rnd),
-     NULL, 0,
-     NULL, 0,
-     key_block2, olen2);
-=======
 		           len + (len1 & 1),
 		           TLS_MD_KEY_EXPANSION_CONST, TLS_MD_KEY_EXPANSION_CONST_SIZE,
 		           tc->s_rnd, strlen((char *)tc->s_rnd),
-			   tc->c_rnd, strlen((char *)tc->c_rnd),
-			   NULL, 0,
-			   NULL, 0,
-			   key_block2, olen2);
->>>>>>> 1f7c08a9
+               tc->c_rnd, strlen((char *)tc->c_rnd),
+               NULL, 0,
+               NULL, 0,
+               key_block2, olen2);
     if (ret == 0) {
         printf("\nCrypto module error, TLS kdf failure\n");
         return ACVP_CRYPTO_MODULE_FAIL;
@@ -1843,17 +1814,7 @@
         key_block1[i] ^= key_block2[i];
     }
     if (evp_md1 != evp_md2) {
-<<<<<<< HEAD
-  ret = kdf_tls12_P_hash(evp_md2, (const unsigned char *)master_secret1 + len,
-         len + (len1 & 1),
-                         TLS_MD_KEY_EXPANSION_CONST, TLS_MD_KEY_EXPANSION_CONST_SIZE,
-                 tc->s_rnd, strlen((char *)tc->s_rnd),
-         tc->c_rnd, strlen((char *)tc->c_rnd),
-         NULL, 0,
-         NULL, 0,
-         key_block2, olen2);
-  if (ret == 0) {
-=======
+
 	ret = kdf_tls12_P_hash(evp_md2, (const unsigned char *)master_secret1 + len,
 			       len + (len1 & 1),
 	                       TLS_MD_KEY_EXPANSION_CONST, TLS_MD_KEY_EXPANSION_CONST_SIZE,
@@ -1863,17 +1824,12 @@
 			       NULL, 0,
 			       key_block2, olen2);
 	if (ret == 0) {
->>>>>>> 1f7c08a9
             printf("\nCrypto module error, TLS kdf failure\n");
             return ACVP_CRYPTO_MODULE_FAIL;
         }
         for (i = 0; i < olen2; i++) {
             key_block1[i] ^= key_block2[i];
-<<<<<<< HEAD
-  }
-=======
-	}
->>>>>>> 1f7c08a9
+        }
     }
 
     return ACVP_SUCCESS;
