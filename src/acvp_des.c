--- conflicted
+++ resolved
@@ -421,21 +421,12 @@
     ACVP_SYM_CIPHER_TC stc;
     ACVP_TEST_CASE tc;
     ACVP_RESULT rv;
-<<<<<<< HEAD
-    const char		*dir_str2 = NULL;
-    const char		*dir_str = json_object_get_string(obj, "direction");
+
+    const char		*dir_str = NULL;
     const char		*alg_str = json_object_get_string(obj, "algorithm");
     ACVP_SYM_CIPH_DIR	dir;
     ACVP_CIPHER	alg_id;
-    ACVP_SYM_CIPH_TESTTYPE test_type;
-    char *json_result;
-=======
-    const char		*dir_str = NULL;
-    const char		*alg_str = json_object_get_string(obj, "algorithm"); 
-    ACVP_SYM_CIPH_DIR	dir;
-    ACVP_CIPHER	alg_id;
-    char *test_type;
->>>>>>> 199bbdab
+    char *test_type, *json_result;
 
     if (!alg_str) {
         ACVP_LOG_ERR("unable to parse 'algorithm' from JSON");
@@ -483,11 +474,6 @@
 
     json_object_set_number(r_vs, "vsId", ctx->vs_id);
     json_object_set_string(r_vs, "algorithm", alg_str);
-<<<<<<< HEAD
-    if (dir_str != NULL)
-        json_object_set_string(r_vs, "direction", dir_str);
-=======
->>>>>>> 199bbdab
     json_object_set_value(r_vs, "testResults", json_value_init_array());
     r_tarr = json_object_get_array(r_vs, "testResults");
 
@@ -498,16 +484,16 @@
         groupobj = json_value_get_object(groupval);
         dir_str = json_object_get_string(groupobj, "direction");
 
-	/* version 0.3 direction */
-	if (dir_str != NULL) {
+      	/* version 0.3 direction */
+      	if (dir_str != NULL) {
     	    /*
     	     * verify the direction is valid
      	     */
-    	    if (!strncmp(dir_str, "encrypt", 7)) {
-	        dir = ACVP_DIR_ENCRYPT;
-    	    } else if (!strncmp(dir_str, "decrypt", 7)) {
-	        dir = ACVP_DIR_DECRYPT;
-    	    } else {
+            if (!strncmp(dir_str, "encrypt", 7)) {
+                dir = ACVP_DIR_ENCRYPT;
+            } else if (!strncmp(dir_str, "decrypt", 7)) {
+                dir = ACVP_DIR_DECRYPT;
+            } else {
                 ACVP_LOG_ERR("unsupported direction requested from server (%s)", dir_str);
                 return (ACVP_UNSUPPORTED_OP);
             }
@@ -527,10 +513,10 @@
         ACVP_LOG_INFO("         dir:   %s", dir_str);
         ACVP_LOG_INFO("      testtype: %d", test_type);
 
-	keylen = 192;
-	if (alg_id != ACVP_TDES_ECB) {
-	    ivlen = 64;
-	}
+        keylen = 192;
+        if (alg_id != ACVP_TDES_ECB) {
+            ivlen = 64;
+        }
         tests = json_object_get_array(groupobj, "tests");
         t_cnt = json_array_get_count(tests);
         for (j = 0; j < t_cnt; j++) {
@@ -543,32 +529,29 @@
             key2 = (unsigned char *)json_object_get_string(testobj, "key2");
             key3 = (unsigned char *)json_object_get_string(testobj, "key3");
 
-	    /* TODO: remove this its there to work with our server */
+            /* TODO: remove this its there to work with our server */
             key = (unsigned char *)json_object_get_string(testobj, "key");
-<<<<<<< HEAD
-	    if (dir == ACVP_DIR_ENCRYPT) {
-=======
-	    if (key == NULL) {
+
+            if (key == NULL) {
        	        key = calloc(1, ACVP_SYM_KEY_MAX);
-    	    	if (!key) {
+        	    	if (!key) {
                     ACVP_LOG_ERR("Unable to malloc");
-        	    return ACVP_MALLOC_FAIL;
+              	    return ACVP_MALLOC_FAIL;
                 }
-	    	memset(key, 0x0, ACVP_SYM_KEY_MAX);
-
-	    	memcpy(key, key1, 16);
-	    	memcpy(key+16, key2, 16);
-	    	memcpy(key+32, key3, 16);
-            }
-	    if (dir == ACVP_DIR_ENCRYPT) { 
->>>>>>> 199bbdab
-		pt = (unsigned char *)json_object_get_string(testobj, "pt");
-		iv = (unsigned char *)json_object_get_string(testobj, "iv");
-	    	ptlen = strlen((char *)pt)*(8/2);
+                memset(key, 0x0, ACVP_SYM_KEY_MAX);
+
+                memcpy(key, key1, 16);
+                memcpy(key+16, key2, 16);
+                memcpy(key+32, key3, 16);
+            }
+      	    if (dir == ACVP_DIR_ENCRYPT) {
+                pt = (unsigned char *)json_object_get_string(testobj, "pt");
+                iv = (unsigned char *)json_object_get_string(testobj, "iv");
+              	ptlen = strlen((char *)pt)*(8/2);
             } else {
-		ct = (unsigned char *)json_object_get_string(testobj, "ct");
-		iv = (unsigned char *)json_object_get_string(testobj, "iv");
-    	    	ptlen = strlen((char *)ct)*(8/2);
+                ct = (unsigned char *)json_object_get_string(testobj, "ct");
+                iv = (unsigned char *)json_object_get_string(testobj, "iv");
+                ptlen = strlen((char *)ct)*(8/2);
             }
 
             ACVP_LOG_INFO("        Test case: %d", j);
@@ -592,23 +575,18 @@
              * TODO: this does mallocs, we can probably do the mallocs once for
              *       the entire vector set to be more efficient
              */
-<<<<<<< HEAD
-            acvp_des_init_tc(ctx, &stc, tc_id, key, pt, ct, iv,
-=======
-            acvp_des_init_tc(ctx, &stc, tc_id, test_type, key, pt, ct, iv,  
->>>>>>> 199bbdab
+            acvp_des_init_tc(ctx, &stc, tc_id, test_type, key, pt, ct, iv,
 		             keylen, ivlen, ptlen, alg_id, dir);
 
-	    /* If Monte Carlo start that here */
-	    if (stc.test_type == ACVP_SYM_TEST_TYPE_MCT) {
-	        json_object_set_value(r_tobj, "resultsArray", json_value_init_array());
-		res_tarr = json_object_get_array(r_tobj, "resultsArray");
-	        rv = acvp_des_mct_tc(ctx, cap, &tc, &stc, res_tarr);
-		if (rv != ACVP_SUCCESS) {
-		    ACVP_LOG_ERR("crypto module failed the DES MCT operation");
-		    return ACVP_CRYPTO_MODULE_FAIL;
+            /* If Monte Carlo start that here */
+            if (stc.test_type == ACVP_SYM_TEST_TYPE_MCT) {
+                json_object_set_value(r_tobj, "resultsArray", json_value_init_array());
+                res_tarr = json_object_get_array(r_tobj, "resultsArray");
+                rv = acvp_des_mct_tc(ctx, cap, &tc, &stc, res_tarr);
+                if (rv != ACVP_SUCCESS) {
+                    ACVP_LOG_ERR("crypto module failed the DES MCT operation");
+                    return ACVP_CRYPTO_MODULE_FAIL;
                 }
-
             } else {
 
             /* Process the current DES encrypt test vector... */
