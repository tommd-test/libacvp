--- conflicted
+++ resolved
@@ -578,15 +578,9 @@
         return ACVP_MISSING_ARG;
     }
 
-<<<<<<< HEAD
-    snprintf(full_url, ACVP_ATTR_URL_MAX - 1,
-            "https://%s:%d/%s",
-            ctx->server_name, ctx->server_port, url);
-=======
     snprintf(constructed_url, ACVP_ATTR_URL_MAX - 1,
              "https://%s:%d%s",
              ctx->server_name, ctx->server_port, url);
->>>>>>> 9c4468db
 
     return acvp_network_action(ctx, ACVP_NET_GET, full_url, NULL, 0);
 }
