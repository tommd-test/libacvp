--- conflicted
+++ resolved
@@ -355,11 +355,7 @@
     }
 
     tc.tc.rsa_keygen = &stc;
-<<<<<<< HEAD
-=======
     memset(&stc, 0x0, sizeof(ACVP_RSA_KEYGEN_TC));
-    alg_id = ACVP_RSA_KEYGEN;
->>>>>>> c0e62525
 
     cap = acvp_locate_cap_entry(ctx, alg_id);
     if (!cap) {
