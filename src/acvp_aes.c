/*****************************************************************************
* Copyright (c) 2016, Cisco Systems, Inc.
* All rights reserved.

* Redistribution and use in source and binary forms, with or without modification,
* are permitted provided that the following conditions are met:
*
* 1. Redistributions of source code must retain the above copyright notice,
*    this list of conditions and the following disclaimer.
*
* 2. Redistributions in binary form must reproduce the above copyright notice,
*    this list of conditions and the following disclaimer in the documentation
*    and/or other materials provided with the distribution.
*
* THIS SOFTWARE IS PROVIDED BY THE COPYRIGHT HOLDERS AND CONTRIBUTORS "AS IS"
* AND ANY EXPRESS OR IMPLIED WARRANTIES, INCLUDING, BUT NOT LIMITED TO, THE
* IMPLIED WARRANTIES OF MERCHANTABILITY AND FITNESS FOR A PARTICULAR PURPOSE ARE
* DISCLAIMED. IN NO EVENT SHALL THE COPYRIGHT HOLDER OR CONTRIBUTORS BE LIABLE
* FOR ANY DIRECT, INDIRECT, INCIDENTAL, SPECIAL, EXEMPLARY, OR CONSEQUENTIAL
* DAMAGES (INCLUDING, BUT NOT LIMITED TO, PROCUREMENT OF SUBSTITUTE GOODS OR
* SERVICES; LOSS OF USE, DATA, OR PROFITS; OR BUSINESS INTERRUPTION) HOWEVER
* CAUSED AND ON ANY THEORY OF LIABILITY, WHETHER IN CONTRACT, STRICT LIABILITY,
* OR TORT (INCLUDING NEGLIGENCE OR OTHERWISE) ARISING IN ANY WAY OUT OF THE
* USE OF THIS SOFTWARE, EVEN IF ADVISED OF THE POSSIBILITY OF SUCH DAMAGE.
*****************************************************************************/
#include <stdio.h>
#include <string.h>
#include <stdlib.h>

#include "acvp.h"
#include "acvp_lcl.h"
#include "parson.h"

/*
 * Forward prototypes for local functions
 */
static ACVP_RESULT acvp_aes_output_tc(ACVP_CTX *ctx, ACVP_SYM_CIPHER_TC *stc, JSON_Object *tc_rsp,
       		   		      ACVP_RESULT tag_rv);
static ACVP_RESULT acvp_aes_init_tc(ACVP_CTX *ctx,
                                    ACVP_SYM_CIPHER_TC *stc,
                                    unsigned int tc_id,
                                    char *test_type,
                                    unsigned char *j_key,
                                    unsigned char *j_pt,
                                    unsigned char *j_ct,
                                    unsigned char *j_iv,
                                    unsigned char *j_tag,
                                    unsigned char *j_aad,
                                    unsigned int key_len,
                                    unsigned int iv_len,
                                    unsigned int pt_len,
                                    unsigned int aad_len,
                                    unsigned int tag_len,
                                    ACVP_CIPHER alg_id,
				    ACVP_SYM_CIPH_DIR dir);
static ACVP_RESULT acvp_aes_release_tc(ACVP_SYM_CIPHER_TC *stc);


static unsigned char key[101][32];
static unsigned char iv[101][16];
static unsigned char ptext[1001][32];
static unsigned char ctext[1001][32];

#define gb(a,b) (((a)[(b)/8] >> (7-(b)%8))&1)
#define sb(a,b,v) ((a)[(b)/8]=((a)[(b)/8]&~(1 << (7-(b)%8)))|(!!(v) << (7-(b)%8)))

/*
 * After each encrypt/decrypt for a Monte Carlo test the iv
 * and/or pt/ct information may need to be modified.  This function
 * performs the iteration depdedent upon the cipher type and direction.
 */
static ACVP_RESULT acvp_aes_mct_iterate_tc(ACVP_CTX *ctx, ACVP_SYM_CIPHER_TC *stc, int i)
{
    int n1, n2;
    int j = stc->mct_index;

    memcpy(ctext[j], stc->ct, stc->ct_len);
    memcpy(ptext[j], stc->pt, stc->pt_len);
    if (j == 0) {
        memcpy(key[j], stc->key, stc->key_len/8);
    }

    switch (stc->cipher)
    {
    case ACVP_AES_ECB:

        if (stc->direction == ACVP_DIR_ENCRYPT) {
            memcpy(stc->pt, ctext[j], stc->ct_len);
        } else {
            memcpy(stc->ct, ptext[j], stc->ct_len);
        }
	break;

    case ACVP_AES_CBC:
    case ACVP_AES_OFB:
    case ACVP_AES_CFB128:
	if (j == 0) {
            if (stc->direction == ACVP_DIR_ENCRYPT) {
	        memcpy(stc->pt, stc->iv, stc->ct_len);
            } else {
	        memcpy(stc->ct, stc->iv, stc->ct_len);
            }
	} else {

            if (stc->direction == ACVP_DIR_ENCRYPT) {
                memcpy(stc->pt, ctext[j-1], stc->ct_len);
                memcpy(stc->iv, ctext[j], stc->ct_len);
            } else {
                memcpy(stc->ct, ptext[j-1], stc->ct_len);
                memcpy(stc->iv, ptext[j], stc->ct_len);
            }
	}
	break;

    case ACVP_AES_CFB8:
        if (stc->direction == ACVP_DIR_ENCRYPT) {
	    if (j < 16) {
		memcpy(stc->pt,  &stc->iv[j], stc->pt_len);
	    } else {
		memcpy(stc->pt, ctext[j-16], stc->pt_len);
	    }
        } else {
	    if (j < 16) {
		memcpy(stc->ct, &stc->iv[j], stc->ct_len);
	    } else {
		memcpy(stc->ct, ptext[j-16], stc->ct_len);
	    }
	}
	break;

    case ACVP_AES_CFB1:
        if (stc->direction == ACVP_DIR_ENCRYPT) {
		for(n1=0,n2=127 ; n1 < 128 ; ++n1,--n2)
		    sb(iv[i+1],n1,gb(ctext[j-n2],0));
		ptext[0][0]=ctext[j-128][0]&0x80;
        } else {
		for(n1=0,n2=127 ; n1 < 128 ; ++n1,--n2)
		    sb(iv[i+1],n1,gb(ptext[j-n2],0));
		ctext[0][0]=ptext[j-128][0]&0x80;
        }
	break;
    default:
        break;
    }

    return ACVP_SUCCESS;
}


/*
 * After the test case has been processed by the DUT, the results
 * need to be JSON formated to be included in the vector set results
 * file that will be uploaded to the server.  This routine handles
 * the JSON processing for a single test case for MCT.
 */
static ACVP_RESULT acvp_aes_output_mct_tc(ACVP_CTX *ctx, ACVP_SYM_CIPHER_TC *stc, JSON_Object *r_tobj)
{
    ACVP_RESULT rv;
    char *tmp;

    tmp = calloc(1, ACVP_SYM_CT_MAX);
    if (!tmp) {
        ACVP_LOG_ERR("Unable to malloc in acvp_aes_mct_output_tc");
        return ACVP_MALLOC_FAIL;
    }

    memset(tmp, 0x0, ACVP_SYM_CT_MAX);
    rv = acvp_bin_to_hexstr(stc->key, stc->key_len/8, (unsigned char*)tmp);
    if (rv != ACVP_SUCCESS) {
	ACVP_LOG_ERR("hex conversion failure (key)");
	return rv;
    }
    json_object_set_string(r_tobj, "key", tmp);

    if (stc->cipher != ACVP_AES_ECB) {
        memset(tmp, 0x0, ACVP_SYM_CT_MAX);
	rv = acvp_bin_to_hexstr(stc->iv, stc->iv_len, (unsigned char*)tmp);
	if (rv != ACVP_SUCCESS) {
	    ACVP_LOG_ERR("hex conversion failure (iv)");
	    return rv;
        }
        json_object_set_string(r_tobj, "iv", tmp);
    }

    if (stc->direction == ACVP_DIR_ENCRYPT) {
	memset(tmp, 0x0, ACVP_SYM_CT_MAX);
	rv = acvp_bin_to_hexstr(stc->pt, stc->pt_len, (unsigned char*)tmp);
	if (rv != ACVP_SUCCESS) {
	    ACVP_LOG_ERR("hex conversion failure (pt)");
	    return rv;
	}
	json_object_set_string(r_tobj, "pt", tmp);

    } else {
	memset(tmp, 0x0, ACVP_SYM_CT_MAX);
	rv = acvp_bin_to_hexstr(stc->ct, stc->ct_len, (unsigned char*)tmp);
	if (rv != ACVP_SUCCESS) {
	    ACVP_LOG_ERR("hex conversion failure (ct)");
	    return rv;
	}
	json_object_set_string(r_tobj, "ct", tmp);
    }

    free(tmp);

    return ACVP_SUCCESS;
}


/*
 * This is the handler for AES MCT values.  This will parse
 * a JSON encoded vector set for AES.  Each test case is
 * parsed, processed, and a response is generated to be sent
 * back to the ACV server by the transport layer.
 */
static ACVP_RESULT acvp_aes_mct_tc(ACVP_CTX *ctx, ACVP_CAPS_LIST *cap,
		                   ACVP_TEST_CASE *tc, ACVP_SYM_CIPHER_TC *stc,
				   JSON_Array *res_array)
{
    int i, j, n, n1, n2;
    ACVP_RESULT rv;
    JSON_Value          *r_tval = NULL; /* Response testval */
    JSON_Object         *r_tobj = NULL; /* Response testobj */
    char *tmp;
    unsigned char ciphertext[64+4];

    tmp = calloc(1, ACVP_SYM_CT_MAX);
    if (!tmp) {
        ACVP_LOG_ERR("Unable to malloc in acvp_aes_mct_tc");
        return ACVP_MALLOC_FAIL;
    }

    memcpy(iv[0], stc->iv, stc->iv_len);
    for (i = 0; i < 100; ++i) {

        /*
         * Create a new test case in the response
         */
        r_tval = json_value_init_object();
        r_tobj = json_value_get_object(r_tval);

        /*
         * Output the test case request values using JSON
         */
        rv = acvp_aes_output_mct_tc(ctx, stc, r_tobj);
	if (rv != ACVP_SUCCESS) {
            ACVP_LOG_ERR("JSON output failure in AES module");
            return rv;
        }

	for (j = 0; j < 1000; ++j) {

	    stc->mct_index = j;    /* indicates init vs. update */
            /* Process the current AES encrypt test vector... */
            rv = (cap->crypto_handler)(tc);
            if (rv != ACVP_SUCCESS) {
                ACVP_LOG_ERR("crypto module failed the operation");
                return ACVP_CRYPTO_MODULE_FAIL;
            }

            /*
	     * Adjust the parameters for next iteration if needed.
	     */
	    rv = acvp_aes_mct_iterate_tc(ctx, stc, i);
	    if (rv != ACVP_SUCCESS) {
                ACVP_LOG_ERR("Failed the MCT iteration changes");
                return rv;
	    }
        }

	j = 999;
	if (stc->direction == ACVP_DIR_ENCRYPT) {

	    memset(tmp, 0x0, ACVP_SYM_CT_MAX);
	    rv = acvp_bin_to_hexstr(stc->ct, stc->ct_len, (unsigned char*)tmp);
	    if (rv != ACVP_SUCCESS) {
	        ACVP_LOG_ERR("hex conversion failure (ct)");
		return rv;
	    }
	    json_object_set_string(r_tobj, "ct", tmp);

            if (stc->cipher == ACVP_AES_CFB8) { 
		/* ct = CT[j-15] || CT[j-14] || ... || CT[j] */
		for (n1 = 0, n2 = stc->key_len/8-1; n1 < stc->key_len/8; ++n1, --n2)
		    ciphertext[n1] = ctext[j-n2][0];

		/* IV[i+1] = ct */
		for (n1 = 0, n2 = 15; n1 < 16; ++n1, --n2)
		    stc->iv[n1] = ctext[j-n2][0];
		ptext[0][0] = ctext[j-16][0];

	    } else if (stc->cipher == ACVP_AES_CFB1) {
		for(n1=0,n2=stc->key_len/8-1 ; n1 < stc->key_len/8 ; ++n1,--n2)
		    sb(ciphertext,n1,gb(ctext[j-n2],0));

		for(n1=0,n2=127 ; n1 < 128 ; ++n1,--n2)
		    sb(stc->iv,n1,gb(ctext[j-n2],0));
		ptext[0][0]=ctext[j-128][0]&0x80;
	    } else {

	    switch (stc->key_len)
	    {
	    case 128:
	        memcpy(ciphertext, ctext[j], 16);
		break;
	    case 192:
	        memcpy(ciphertext, ctext[j-1]+8, 8);
		memcpy(ciphertext+8, ctext[j], 16);
		break;
	    case 256:
	        memcpy(ciphertext, ctext[j-1], 16);
	        memcpy(ciphertext+16, ctext[j], 16);
	        break;
            }
         }

	} else {

	    memset(tmp, 0x0, ACVP_SYM_CT_MAX);
	    rv = acvp_bin_to_hexstr(stc->pt, stc->pt_len, (unsigned char*)tmp);
	    if (rv != ACVP_SUCCESS) {
	        ACVP_LOG_ERR("hex conversion failure (pt)");
		return rv;
	    }
	    json_object_set_string(r_tobj, "pt", tmp);

	    if (stc->cipher == ACVP_AES_CFB8) {
		/* ct = CT[j-15] || CT[j-14] || ... || CT[j] */
		for (n1 = 0, n2 = stc->key_len/8-1; n1 < stc->key_len/8; ++n1, --n2)
		    ciphertext[n1] = ptext[j-n2][0];

		for (n1 = 0, n2 = 15; n1 < 16; ++n1, --n2)
		    stc->iv[n1] = ptext[j-n2][0];
		ctext[0][0] = ptext[j-16][0];


	    } else if (stc->cipher == ACVP_AES_CFB1) {
		for(n1=0,n2=stc->key_len/-1 ; n1 < stc->key_len/8 ; ++n1,--n2)
		    sb(ciphertext,n1,gb(ptext[j-n2],0));

		for(n1=0,n2=127 ; n1 < 128 ; ++n1,--n2)
		    sb(stc->iv,n1,gb(ptext[j-n2],0));
		ctext[0][0]=ptext[j-128][0]&0x80;

	    } else {

	    switch (stc->key_len)
	    {
	    case 128:
	        memcpy(ciphertext, ptext[j], 16);
		break;
	    case 192:
	        memcpy(ciphertext, ptext[j-1]+8, 8);
		memcpy(ciphertext+8, ptext[j], 16);
		break;
	    case 256:
	        memcpy(ciphertext, ptext[j-1], 16);
		memcpy(ciphertext+16, ptext[j], 16);
		break;
            }
          }
        }


	/* create the key for the next loop */
        for (n = 0; n < stc->key_len/8; ++n)
	    stc->key[n] = key[0][n] ^ ciphertext[n];

        /* Append the test response value to array */
        json_array_append_value(res_array, r_tval);

    }


    free(tmp);

    return ACVP_SUCCESS;
}


/*
 * This is the handler for AES KAT values.  This will parse
 * a JSON encoded vector set for AES.  Each test case is
 * parsed, processed, and a response is generated to be sent
 * back to the ACV server by the transport layer.
 */
ACVP_RESULT acvp_aes_kat_handler(ACVP_CTX *ctx, JSON_Object *obj)
{
    unsigned int tc_id, keylen, ivlen, ptlen, aadlen, taglen;
    unsigned char *     key, *pt = NULL, *ct = NULL, *aad = NULL, *iv = NULL, *tag = NULL;
    JSON_Value *        groupval;
    JSON_Object         *groupobj = NULL;
    JSON_Value          *testval;
    JSON_Object         *testobj = NULL;
    JSON_Array          *groups;
    JSON_Array          *tests;

    JSON_Value          *reg_arry_val  = NULL;
    JSON_Object         *reg_obj       = NULL;
    JSON_Array          *reg_arry      = NULL;

    int i, g_cnt;
    int j, t_cnt;
    JSON_Value          *r_vs_val = NULL;
    JSON_Object         *r_vs = NULL;
    JSON_Array          *r_tarr = NULL; /* Response testarray */
    JSON_Array          *res_tarr = NULL; /* Response resultsArray */
    JSON_Value          *r_tval = NULL; /* Response testval */
    JSON_Object         *r_tobj = NULL; /* Response testobj */
    ACVP_CAPS_LIST      *cap;
    ACVP_SYM_CIPHER_TC stc;
    ACVP_TEST_CASE tc;
    ACVP_RESULT rv;
<<<<<<< HEAD
    const char		*dir_str2 = NULL;
    const char		*dir_str = json_object_get_string(obj, "direction");
    const char		*alg_str = json_object_get_string(obj, "algorithm");
=======
    const char		*dir_str = NULL;
    const char		*alg_str = json_object_get_string(obj, "algorithm"); 
>>>>>>> 199bbdab
    ACVP_SYM_CIPH_DIR	dir;
    ACVP_CIPHER	alg_id;
    char  *test_type, *json_result;

    if (!alg_str) {
        ACVP_LOG_ERR("unable to parse 'algorithm' from JSON");
        return (ACVP_MALFORMED_JSON);
    }

    /*
<<<<<<< HEAD
     * verify the direction is valid - 0.2 version only
     */
    if (dir_str != NULL) {
        if (!strncmp(dir_str, "encrypt", 7)) {
            dir = ACVP_DIR_ENCRYPT;
        } else if (!strncmp(dir_str, "decrypt", 7)) {
            dir = ACVP_DIR_DECRYPT;
        } else {
            ACVP_LOG_ERR("unsupported direction requested from server (%s)", dir_str);
            //return (ACVP_UNSUPPORTED_OP);
        }
    }
    /*
=======
>>>>>>> 199bbdab
     * Get a reference to the abstracted test case
     */
    tc.tc.symmetric = &stc;

    /*
     * Get the crypto module handler for AES mode
     */
    alg_id = acvp_lookup_cipher_index(alg_str);
    if (alg_id < ACVP_CIPHER_START) {
        ACVP_LOG_ERR("unsupported algorithm (%s)", alg_str);
        return (ACVP_UNSUPPORTED_OP);
    }
    cap = acvp_locate_cap_entry(ctx, alg_id);
    if (!cap) {
        ACVP_LOG_ERR("ACVP server requesting unsupported capability");
        return (ACVP_UNSUPPORTED_OP);
    }

    /*
     * Create ACVP array for response
     */
    rv = acvp_create_array(&reg_obj, &reg_arry_val, &reg_arry);
    if (rv != ACVP_SUCCESS) {
        ACVP_LOG_ERR("Failed to create JSON response struct. ");
        return(rv);
    }

    /*
     * Start to build the JSON response
     * TODO: This code will likely be common to all the algorithms, need to move this
     */
    if (ctx->kat_resp) {
        json_value_free(ctx->kat_resp);
    }
    ctx->kat_resp = reg_arry_val;
    r_vs_val = json_value_init_object();
    r_vs = json_value_get_object(r_vs_val);
    json_object_set_number(r_vs, "vsId", ctx->vs_id);
    json_object_set_string(r_vs, "algorithm", alg_str);
<<<<<<< HEAD
    if (dir_str != NULL)
        json_object_set_string(r_vs, "direction", dir_str);
=======
>>>>>>> 199bbdab
    json_object_set_value(r_vs, "testResults", json_value_init_array());
    r_tarr = json_object_get_array(r_vs, "testResults");

    groups = json_object_get_array(obj, "testGroups");
    g_cnt = json_array_get_count(groups);
    for (i = 0; i < g_cnt; i++) {
        groupval = json_array_get_value(groups, i);
        groupobj = json_value_get_object(groupval);
        dir_str = json_object_get_string(groupobj, "direction");

<<<<<<< HEAD
        /* version 0.3 direction will override 0.2 if there */
        if (dir_str2 != NULL) {
        /*
         * verify the direction is valid
           */
            if (!strncmp(dir_str2, "encrypt", 7)) {
                dir = ACVP_DIR_ENCRYPT;
            } else if (!strncmp(dir_str2, "decrypt", 7)) {
                dir = ACVP_DIR_DECRYPT;
            } else {
                ACVP_LOG_ERR("unsupported direction requested from server (%s)", dir_str2);
=======
	/* version 0.3 direction */
	if (dir_str != NULL) {
    	    /*
    	     * verify the direction is valid 
     	     */
    	    if (!strncmp(dir_str, "encrypt", 7)) {
	        dir = ACVP_DIR_ENCRYPT;
    	    } else if (!strncmp(dir_str, "decrypt", 7)) {
	        dir = ACVP_DIR_DECRYPT;
    	    } else {
                ACVP_LOG_ERR("unsupported direction requested from server (%s)", dir_str);
>>>>>>> 199bbdab
                return (ACVP_UNSUPPORTED_OP);
            }
        } else {
            ACVP_LOG_ERR("unsupported direction requested from server (%s)", dir_str);
            return (ACVP_UNSUPPORTED_OP);
        }

        keylen = (unsigned int)json_object_get_number(groupobj, "keyLen");
        ivlen = 0;
        if ((alg_id != ACVP_AES_ECB) && (alg_id != ACVP_AES_KW)) {
            ivlen = 128;
        }
	if (alg_id == ACVP_AES_GCM || alg_id == ACVP_AES_CCM) {
            ivlen = (unsigned int)json_object_get_number(groupobj, "ivLen");
        }
        ptlen = (unsigned int)json_object_get_number(groupobj, "ptLen");
        aadlen = (unsigned int)json_object_get_number(groupobj, "aadLen");
        taglen = (unsigned int)json_object_get_number(groupobj, "tagLen");
        test_type = (char *)json_object_get_string(groupobj, "testType");

        ACVP_LOG_INFO("    Test group: %d", i);
        ACVP_LOG_INFO("        keylen: %d", keylen);
        ACVP_LOG_INFO("         ivlen: %d", ivlen);
        ACVP_LOG_INFO("         ptlen: %d", ptlen);
        ACVP_LOG_INFO("        aadlen: %d", aadlen);
        ACVP_LOG_INFO("        taglen: %d", taglen);
        ACVP_LOG_INFO("      testtype: %s", test_type);


        tests = json_object_get_array(groupobj, "tests");
        t_cnt = json_array_get_count(tests);

        for (j = 0; j < t_cnt; j++) {
            ACVP_LOG_INFO("Found new AES test vector...");
            testval = json_array_get_value(tests, j);
            testobj = json_value_get_object(testval);

            tc_id = (unsigned int)json_object_get_number(testobj, "tcId");
            key = (unsigned char *)json_object_get_string(testobj, "key");
	    if (dir == ACVP_DIR_ENCRYPT) {
		pt = (unsigned char *)json_object_get_string(testobj, "pt");
		iv = (unsigned char *)json_object_get_string(testobj, "iv");
	    	if (alg_id != ACVP_AES_GCM && alg_id != ACVP_AES_CCM) {
    	    	    ptlen = strlen((char *)pt)*(8/2);
		}
            } else {
		ct = (unsigned char *)json_object_get_string(testobj, "ct");
		iv = (unsigned char *)json_object_get_string(testobj, "iv");
		tag = (unsigned char *)json_object_get_string(testobj, "tag");
	    	if (alg_id != ACVP_AES_GCM && alg_id != ACVP_AES_CCM) {
    	    	    ptlen = strlen((char *)ct)*(8/2);
                }
            }

            aad = (unsigned char *)json_object_get_string(testobj, "aad");

            ACVP_LOG_INFO("        Test case: %d", j);
            ACVP_LOG_INFO("            tcId: %d", tc_id);
            ACVP_LOG_INFO("              key: %s", key);
            ACVP_LOG_INFO("               pt: %s", pt);
            ACVP_LOG_INFO("               ct: %s", ct);
            ACVP_LOG_INFO("               iv: %s", iv);
            ACVP_LOG_INFO("              tag: %s", tag);
            ACVP_LOG_INFO("              aad: %s", aad);

            /*
             * Create a new test case in the response
             */
            r_tval = json_value_init_object();
            r_tobj = json_value_get_object(r_tval);

            json_object_set_number(r_tobj, "tcId", tc_id);

            /*
             * Setup the test case data that will be passed down to
             * the crypto module.
             * TODO: this does mallocs, we can probably do the mallocs once for
             *       the entire vector set to be more efficient
             */
            acvp_aes_init_tc(ctx, &stc, tc_id, test_type, key, pt, ct, iv, tag, aad,
		             keylen, ivlen, ptlen, aadlen, taglen, alg_id, dir);

	    /* If Monte Carlo start that here */
	    if (stc.test_type == ACVP_SYM_TEST_TYPE_MCT) {
	        json_object_set_value(r_tobj, "resultsArray", json_value_init_array());
		res_tarr = json_object_get_array(r_tobj, "resultsArray");
	        rv = acvp_aes_mct_tc(ctx, cap, &tc, &stc, res_tarr);
		if (rv != ACVP_SUCCESS) {
		    ACVP_LOG_ERR("crypto module failed the MCT operation");
		    return ACVP_CRYPTO_MODULE_FAIL;
                }

            } else {

                /* Process the current AES KAT test vector... */
		rv = (cap->crypto_handler)(&tc);
		if (rv != ACVP_SUCCESS) {
		    if (rv != ACVP_CRYPTO_TAG_FAIL) {
		        ACVP_LOG_ERR("ERROR: crypto module failed the operation");
		    	return ACVP_CRYPTO_MODULE_FAIL;
		    }
                }


                /*
		 * Output the test case results using JSON
		 */
		rv = acvp_aes_output_tc(ctx, &stc, r_tobj, rv);
		if (rv != ACVP_SUCCESS) {
                    ACVP_LOG_ERR("JSON output failure in AES module");
                    return rv;
                }
	    }

            /*
             * Release all the memory associated with the test case
             */
            acvp_aes_release_tc(&stc);

            /* Append the test response value to array */
            json_array_append_value(r_tarr, r_tval);
        }
    }
    json_array_append_value(reg_arry, r_vs_val);

    json_result = json_serialize_to_string_pretty(ctx->kat_resp);
    if (ctx->debug == ACVP_LOG_LVL_VERBOSE) {
        printf("\n\n%s\n\n", json_result);
    } else {
        ACVP_LOG_INFO("\n\n%s\n\n", json_result);
    }
    json_free_serialized_string(json_result);

    return ACVP_SUCCESS;
}

/*
 * After the test case has been processed by the DUT, the results
 * need to be JSON formated to be included in the vector set results
 * file that will be uploaded to the server.  This routine handles
 * the JSON processing for a single test case.
 */
static ACVP_RESULT acvp_aes_output_tc(ACVP_CTX *ctx, ACVP_SYM_CIPHER_TC *stc,
       		                      JSON_Object *tc_rsp, ACVP_RESULT tag_rv)
{
    ACVP_RESULT rv;
    char *tmp;

    tmp = calloc(1, ACVP_SYM_CT_MAX);
    if (!tmp) {
        ACVP_LOG_ERR("Unable to malloc in acvp_aes_output_tc");
        return ACVP_MALLOC_FAIL;
    }

    if (stc->direction == ACVP_DIR_ENCRYPT) {
	/*
	 * Only return IV on AES-GCM ciphers
	 */
	if (stc->cipher == ACVP_AES_GCM) {
	    rv = acvp_bin_to_hexstr(stc->iv, stc->iv_len, (unsigned char*)tmp);
	    if (rv != ACVP_SUCCESS) {
		ACVP_LOG_ERR("hex conversion failure (iv)");
		return rv;
	    }
	    json_object_set_string(tc_rsp, "iv", tmp);
	}

	memset(tmp, 0x0, ACVP_SYM_CT_MAX);
	rv = acvp_bin_to_hexstr(stc->ct, stc->ct_len, (unsigned char*)tmp);
	if (rv != ACVP_SUCCESS) {
	    ACVP_LOG_ERR("hex conversion failure (ct)");
	    return rv;
	}
	json_object_set_string(tc_rsp, "ct", tmp);

	/*
<<<<<<< HEAD
	 * AEAD ciphers need to include the tag
=======
	 * AES-GCM ciphers need to include the tag 
>>>>>>> 199bbdab
	 */
	if (stc->cipher == ACVP_AES_GCM) {
	    memset(tmp, 0x0, ACVP_SYM_CT_MAX);
	    rv = acvp_bin_to_hexstr(stc->tag, stc->tag_len, (unsigned char*)tmp);
	    if (rv != ACVP_SUCCESS) {
		ACVP_LOG_ERR("hex conversion failure (tag)");
		return rv;
	    }
	    json_object_set_string(tc_rsp, "tag", tmp);
	}
    } else {
	if ((stc->cipher == ACVP_AES_GCM || stc->cipher == ACVP_AES_CCM) &&
	    (tag_rv == ACVP_CRYPTO_TAG_FAIL)) {
	    	json_object_set_boolean(tc_rsp, "decryptFail", 1);
		return ACVP_SUCCESS;
	}

	rv = acvp_bin_to_hexstr(stc->pt, stc->pt_len, (unsigned char*)tmp);
	if (rv != ACVP_SUCCESS) {
	    ACVP_LOG_ERR("hex conversion failure (pt)");
	    return rv;
	}
	json_object_set_string(tc_rsp, "pt", tmp);
    }

    free(tmp);

    return ACVP_SUCCESS;
}


/*
 * This function is used to fill-in the data for an AES
 * test case.  The JSON parsing logic invokes this after the
 * plaintext, key, etc. have been parsed from the vector set.
 * The ACVP_SYM_CIPHER_TC struct will hold all the data for
 * a given test case, which is then passed to the crypto
 * module to perform the actual encryption/decryption for
 * the test case.
 */
static ACVP_RESULT acvp_aes_init_tc(ACVP_CTX *ctx,
                                    ACVP_SYM_CIPHER_TC *stc,
                                    unsigned int tc_id,
                                    char *test_type,
                                    unsigned char *j_key,
                                    unsigned char *j_pt,
                                    unsigned char *j_ct,
                                    unsigned char *j_iv,
                                    unsigned char *j_tag,
                                    unsigned char *j_aad,
                                    unsigned int key_len,
                                    unsigned int iv_len,
                                    unsigned int pt_len,
                                    unsigned int aad_len,
                                    unsigned int tag_len,
                                    ACVP_CIPHER alg_id,
				    ACVP_SYM_CIPH_DIR dir)
{
    ACVP_RESULT rv;

    //FIXME:  check lengths do not exceed MAX values below

    memset(stc, 0x0, sizeof(ACVP_SYM_CIPHER_TC));

    stc->key = calloc(1, ACVP_SYM_KEY_MAX);
    if (!stc->key) return ACVP_MALLOC_FAIL;
    stc->pt = calloc(1, ACVP_SYM_PT_MAX);
    if (!stc->pt) return ACVP_MALLOC_FAIL;
    stc->ct = calloc(1, ACVP_SYM_CT_MAX);
    if (!stc->ct) return ACVP_MALLOC_FAIL;
    stc->tag = calloc(1, ACVP_SYM_TAG_MAX);
    if (!stc->tag) return ACVP_MALLOC_FAIL;
    stc->iv = calloc(1, ACVP_SYM_IV_MAX);
    if (!stc->iv) return ACVP_MALLOC_FAIL;
    stc->aad = calloc(1, ACVP_SYM_AAD_MAX);
    if (!stc->aad) return ACVP_MALLOC_FAIL;

    /* Assume KAT if not MCT */
    if (test_type && !strcmp(test_type, "MCT")) {
        stc->test_type = ACVP_SYM_TEST_TYPE_MCT;
    } else if (test_type && !strcmp(test_type, "AFT")) {
        stc->test_type = ACVP_SYM_TEST_TYPE_AFT;
    } else {
        return ACVP_UNSUPPORTED_OP;
    }

    rv = acvp_hexstr_to_bin((const unsigned char *)j_key, stc->key, ACVP_SYM_KEY_MAX);
    if (rv != ACVP_SUCCESS) {
        ACVP_LOG_ERR("Hex conversion failure (key)");
        return rv;
    }

    if (j_pt) {
	rv = acvp_hexstr_to_bin((const unsigned char *)j_pt, stc->pt, ACVP_SYM_PT_MAX);
	if (rv != ACVP_SUCCESS) {
	    ACVP_LOG_ERR("Hex conversion failure (pt)");
	    return rv;
	}
    }

    if (j_ct) {
	rv = acvp_hexstr_to_bin((const unsigned char *)j_ct, stc->ct, ACVP_SYM_CT_MAX);
	if (rv != ACVP_SUCCESS) {
	    ACVP_LOG_ERR("Hex conversion failure (ct)");
	    return rv;
	}
    }

    if (j_iv) {
	rv = acvp_hexstr_to_bin((const unsigned char *)j_iv, stc->iv, ACVP_SYM_IV_MAX);
	if (rv != ACVP_SUCCESS) {
	    ACVP_LOG_ERR("Hex conversion failure (iv)");
	    return rv;
	}
    }

    if (j_tag) {
	rv = acvp_hexstr_to_bin((const unsigned char *)j_tag, stc->tag, ACVP_SYM_TAG_MAX);
	if (rv != ACVP_SUCCESS) {
	    ACVP_LOG_ERR("Hex conversion failure (tag)");
	    return rv;
	}
    }

    if (j_aad) {
	rv = acvp_hexstr_to_bin((const unsigned char *)j_aad, stc->aad, ACVP_SYM_AAD_MAX);
	if (rv != ACVP_SUCCESS) {
	    ACVP_LOG_ERR("Hex conversion failure (aad)");
	    return rv;
	}
    }

    /*
     * These lengths come in as bit lengths from the ACVP server.
     * We convert to bytes.
     * TODO: do we need to support bit lengths not a multiple of 8?
     */
    stc->tc_id = tc_id;
    stc->key_len = key_len;
    stc->iv_len = iv_len/8;
    stc->pt_len = pt_len/8;
    stc->ct_len = pt_len/8;
    stc->tag_len = tag_len/8;
    stc->aad_len = aad_len/8;

    stc->cipher = alg_id;
    stc->direction = dir;

    return ACVP_SUCCESS;
}

/*
 * This function simply releases the data associated with
 * a test case.
 */
static ACVP_RESULT acvp_aes_release_tc(ACVP_SYM_CIPHER_TC *stc)
{
    free(stc->key);
    free(stc->pt);
    free(stc->ct);
    free(stc->tag);
    free(stc->iv);
    free(stc->aad);
    memset(stc, 0x0, sizeof(ACVP_SYM_CIPHER_TC));

    return ACVP_SUCCESS;
}<|MERGE_RESOLUTION|>--- conflicted
+++ resolved
@@ -279,7 +279,7 @@
 	    }
 	    json_object_set_string(r_tobj, "ct", tmp);
 
-            if (stc->cipher == ACVP_AES_CFB8) { 
+            if (stc->cipher == ACVP_AES_CFB8) {
 		/* ct = CT[j-15] || CT[j-14] || ... || CT[j] */
 		for (n1 = 0, n2 = stc->key_len/8-1; n1 < stc->key_len/8; ++n1, --n2)
 		    ciphertext[n1] = ctext[j-n2][0];
@@ -411,14 +411,10 @@
     ACVP_SYM_CIPHER_TC stc;
     ACVP_TEST_CASE tc;
     ACVP_RESULT rv;
-<<<<<<< HEAD
-    const char		*dir_str2 = NULL;
-    const char		*dir_str = json_object_get_string(obj, "direction");
+
+    const char		*dir_str = NULL;
     const char		*alg_str = json_object_get_string(obj, "algorithm");
-=======
-    const char		*dir_str = NULL;
-    const char		*alg_str = json_object_get_string(obj, "algorithm"); 
->>>>>>> 199bbdab
+
     ACVP_SYM_CIPH_DIR	dir;
     ACVP_CIPHER	alg_id;
     char  *test_type, *json_result;
@@ -428,25 +424,6 @@
         return (ACVP_MALFORMED_JSON);
     }
 
-    /*
-<<<<<<< HEAD
-     * verify the direction is valid - 0.2 version only
-     */
-    if (dir_str != NULL) {
-        if (!strncmp(dir_str, "encrypt", 7)) {
-            dir = ACVP_DIR_ENCRYPT;
-        } else if (!strncmp(dir_str, "decrypt", 7)) {
-            dir = ACVP_DIR_DECRYPT;
-        } else {
-            ACVP_LOG_ERR("unsupported direction requested from server (%s)", dir_str);
-            //return (ACVP_UNSUPPORTED_OP);
-        }
-    }
-    /*
-=======
->>>>>>> 199bbdab
-     * Get a reference to the abstracted test case
-     */
     tc.tc.symmetric = &stc;
 
     /*
@@ -484,11 +461,6 @@
     r_vs = json_value_get_object(r_vs_val);
     json_object_set_number(r_vs, "vsId", ctx->vs_id);
     json_object_set_string(r_vs, "algorithm", alg_str);
-<<<<<<< HEAD
-    if (dir_str != NULL)
-        json_object_set_string(r_vs, "direction", dir_str);
-=======
->>>>>>> 199bbdab
     json_object_set_value(r_vs, "testResults", json_value_init_array());
     r_tarr = json_object_get_array(r_vs, "testResults");
 
@@ -499,31 +471,17 @@
         groupobj = json_value_get_object(groupval);
         dir_str = json_object_get_string(groupobj, "direction");
 
-<<<<<<< HEAD
-        /* version 0.3 direction will override 0.2 if there */
-        if (dir_str2 != NULL) {
-        /*
-         * verify the direction is valid
-           */
-            if (!strncmp(dir_str2, "encrypt", 7)) {
-                dir = ACVP_DIR_ENCRYPT;
-            } else if (!strncmp(dir_str2, "decrypt", 7)) {
-                dir = ACVP_DIR_DECRYPT;
-            } else {
-                ACVP_LOG_ERR("unsupported direction requested from server (%s)", dir_str2);
-=======
-	/* version 0.3 direction */
-	if (dir_str != NULL) {
+	      /* version 0.3 direction */
+        if (dir_str != NULL) {
     	    /*
-    	     * verify the direction is valid 
+    	     * verify the direction is valid
      	     */
     	    if (!strncmp(dir_str, "encrypt", 7)) {
-	        dir = ACVP_DIR_ENCRYPT;
+    	        dir = ACVP_DIR_ENCRYPT;
     	    } else if (!strncmp(dir_str, "decrypt", 7)) {
-	        dir = ACVP_DIR_DECRYPT;
+    	        dir = ACVP_DIR_DECRYPT;
     	    } else {
                 ACVP_LOG_ERR("unsupported direction requested from server (%s)", dir_str);
->>>>>>> 199bbdab
                 return (ACVP_UNSUPPORTED_OP);
             }
         } else {
@@ -536,7 +494,7 @@
         if ((alg_id != ACVP_AES_ECB) && (alg_id != ACVP_AES_KW)) {
             ivlen = 128;
         }
-	if (alg_id == ACVP_AES_GCM || alg_id == ACVP_AES_CCM) {
+      	if (alg_id == ACVP_AES_GCM || alg_id == ACVP_AES_CCM) {
             ivlen = (unsigned int)json_object_get_number(groupobj, "ivLen");
         }
         ptlen = (unsigned int)json_object_get_number(groupobj, "ptLen");
@@ -700,11 +658,7 @@
 	json_object_set_string(tc_rsp, "ct", tmp);
 
 	/*
-<<<<<<< HEAD
-	 * AEAD ciphers need to include the tag
-=======
-	 * AES-GCM ciphers need to include the tag 
->>>>>>> 199bbdab
+	 * AES-GCM ciphers need to include the tag
 	 */
 	if (stc->cipher == ACVP_AES_GCM) {
 	    memset(tmp, 0x0, ACVP_SYM_CT_MAX);
