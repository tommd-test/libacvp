--- conflicted
+++ resolved
@@ -582,7 +582,6 @@
     unsigned char *derived_keying_material_child_dh;
 } ACVP_KDF135_IKEV2_TC;
 
-<<<<<<< HEAD
 /*!
  * @struct ACVP_KDF135_IKEV1_TC
  * @brief This struct holds data that represents a single test case
@@ -615,11 +614,6 @@
  * @struct ACVP_KDF135_SNMP_TC
  * @brief This struct holds data that represents a single test
  * case for kdf135 SNMP testing.  This data is
-=======
-/*
- * This struct holds data that represents a single test case
- * for kdf135 TLS testing.  This data is
->>>>>>> 1918fd68
  * passed between libacvp and the crypto module.
  */
 typedef struct acvp_kdf135_snmp_tc_t {
